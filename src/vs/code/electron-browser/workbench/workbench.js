/*---------------------------------------------------------------------------------------------
 *  Copyright (c) Microsoft Corporation. All rights reserved.
 *  Licensed under the MIT License. See License.txt in the project root for license information.
 *--------------------------------------------------------------------------------------------*/

//@ts-check
'use strict';

const perf = (function () {
	let sharedObj;
	if (typeof global === 'object') {
		// nodejs
		sharedObj = global;
	} else if (typeof self === 'object') {
		// browser
		sharedObj = self;
	} else {
		sharedObj = {};
	}
	// @ts-ignore
	sharedObj._performanceEntries = sharedObj._performanceEntries || [];
	return {
		/**
		 * @param {string} name
		 */
		mark(name) {
			sharedObj._performanceEntries.push(name, Date.now());
		}
	};
})();

perf.mark('renderer/started');

const bootstrapWindow = require('../../../../bootstrap-window');

let resolveLazyEnv;
process['lazyEnv'] = new Promise(resolve => resolveLazyEnv = resolve);

// Load workbench main JS, CSS and NLS all in parallel. This is an
// optimization to prevent a waterfall of loading to happen, because
// we know for a fact that workbench.desktop.main will depend on
// the related CSS and NLS counterparts.
bootstrapWindow.load([
	'vs/workbench/workbench.desktop.main',
	'vs/nls!vs/workbench/workbench.desktop.main',
	'vs/css!vs/workbench/workbench.desktop.main'
],
	function (workbench, configuration) {
		perf.mark('didLoadWorkbenchMain');

		return getShellEnv().then(function (shellEnv) {
			perf.mark('main/startup');

			// Assign the shell environment if not launched from cli
			if (configuration.userEnv['VSCODE_CLI'] !== '1' || configuration.userEnv['VSCODE_FORCE_USER_ENV'] === '1') {
				bootstrapWindow.assign(process.env, shellEnv);
			}
			resolveLazyEnv(process.env);

			// @ts-ignore
			return require('vs/workbench/electron-browser/desktop.main').main(configuration);
		});
	}, {
	removeDeveloperKeybindingsAfterLoad: true,
	canModifyDOM: function (windowConfig) {
		showPartsSplash(windowConfig);
	},
	beforeLoaderConfig: function (windowConfig, loaderConfig) {
		loaderConfig.recordStats = true;
	},
	beforeRequire: function () {
		perf.mark('willLoadWorkbenchMain');
	}
});

/**
 * @param {{
 *	partsSplashPath?: string,
 *	highContrast?: boolean,
 *	defaultThemeType?: string,
 *	extensionDevelopmentPath?: string[],
 *	folderUri?: object,
 *	workspace?: object
 * }} configuration
 */
function showPartsSplash(configuration) {
	perf.mark('willShowPartsSplash');

	let data;
	if (typeof configuration.partsSplashPath === 'string') {
		try {
			data = JSON.parse(require('fs').readFileSync(configuration.partsSplashPath, 'utf8'));
		} catch (e) {
			// ignore
		}
	}

	// high contrast mode has been turned on from the outside, e.g. OS -> ignore stored colors and layouts
	if (data && configuration.highContrast && data.baseTheme !== 'hc-black') {
		data = undefined;
	}

	// developing an extension -> ignore stored layouts
	if (data && configuration.extensionDevelopmentPath) {
		data.layoutInfo = undefined;
	}

	// minimal color configuration (works with or without persisted data)
	let baseTheme, shellBackground, shellForeground;
	if (data) {
		baseTheme = data.baseTheme;
		shellBackground = data.colorInfo.editorBackground;
		shellForeground = data.colorInfo.foreground;
	} else if (configuration.highContrast || configuration.defaultThemeType === 'hc') {
		baseTheme = 'hc-black';
		shellBackground = '#000000';
		shellForeground = '#FFFFFF';
	} else if (configuration.defaultThemeType === 'vs') {
		baseTheme = 'vs';
		shellBackground = '#FFFFFF';
		shellForeground = '#000000';
	} else {
		baseTheme = 'vs-dark';
		shellBackground = '#1E1E1E';
		shellForeground = '#CCCCCC';
	}
	const style = document.createElement('style');
	style.className = 'initialShellColors';
	document.head.appendChild(style);
	style.innerHTML = `body { background-color: ${shellBackground}; color: ${shellForeground}; margin: 0; padding: 0; }`;

	if (data && data.layoutInfo) {
		// restore parts if possible (we might not always store layout info)
		const { id, layoutInfo, colorInfo } = data;
		const splash = document.createElement('div');
		splash.id = id;
		splash.className = baseTheme;

		if (layoutInfo.windowBorder) {
			splash.style.position = 'relative';
			splash.style.height = 'calc(100vh - 2px)';
			splash.style.width = 'calc(100vw - 2px)';
			splash.style.border = '1px solid var(--window-border-color)';
			splash.style.setProperty('--window-border-color', colorInfo.windowBorder);

			if (layoutInfo.windowBorderRadius) {
				splash.style.borderRadius = layoutInfo.windowBorderRadius;
			}
		}

		// ensure there is enough space
		layoutInfo.sideBarWidth = Math.min(layoutInfo.sideBarWidth, window.innerWidth - (layoutInfo.activityBarWidth + layoutInfo.editorPartMinWidth));

		if (configuration.folderUri || configuration.workspace) {
			// folder or workspace -> status bar color, sidebar
			splash.innerHTML = `
			<div style="position: absolute; width: 100%; left: 0; top: 0; height: ${layoutInfo.titleBarHeight}px; background-color: ${colorInfo.titleBarBackground}; -webkit-app-region: drag;"></div>
			<div style="position: absolute; height: calc(100% - ${layoutInfo.titleBarHeight}px); top: ${layoutInfo.titleBarHeight}px; ${layoutInfo.sideBarSide}: 0; width: ${layoutInfo.activityBarWidth}px; background-color: ${colorInfo.activityBarBackground};"></div>
			<div style="position: absolute; height: calc(100% - ${layoutInfo.titleBarHeight}px); top: ${layoutInfo.titleBarHeight}px; ${layoutInfo.sideBarSide}: ${layoutInfo.activityBarWidth}px; width: ${layoutInfo.sideBarWidth}px; background-color: ${colorInfo.sideBarBackground};"></div>
			<div style="position: absolute; width: 100%; bottom: 0; left: 0; height: ${layoutInfo.statusBarHeight}px; background-color: ${colorInfo.statusBarBackground};"></div>
			`;
		} else {
			// empty -> speical status bar color, no sidebar
			splash.innerHTML = `
			<div style="position: absolute; width: 100%; left: 0; top: 0; height: ${layoutInfo.titleBarHeight}px; background-color: ${colorInfo.titleBarBackground}; -webkit-app-region: drag;"></div>
			<div style="position: absolute; height: calc(100% - ${layoutInfo.titleBarHeight}px); top: ${layoutInfo.titleBarHeight}px; ${layoutInfo.sideBarSide}: 0; width: ${layoutInfo.activityBarWidth}px; background-color: ${colorInfo.activityBarBackground};"></div>
			<div style="position: absolute; width: 100%; bottom: 0; left: 0; height: ${layoutInfo.statusBarHeight}px; background-color: ${colorInfo.statusBarNoFolderBackground};"></div>
			`;
		}
		document.body.appendChild(splash);
	}

	perf.mark('didShowPartsSplash');
}

/**
 * @returns {Promise<typeof process.env>}
 */
<<<<<<< HEAD
function getShellEnv() {
	// @ts-ignore
=======
function getLazyEnv() {

>>>>>>> b49d4cf5
	const ipc = require('electron').ipcRenderer;

	return new Promise(function (resolve) {
		const handle = setTimeout(function () {
			resolve();
			console.warn('renderer did not receive shellEnv in time');
		}, 10000);

		ipc.once('vscode:acceptShellEnv', function (event, shellEnv) {
			clearTimeout(handle);
			resolve(shellEnv);
		});

		ipc.send('vscode:fetchShellEnv');
	});
}<|MERGE_RESOLUTION|>--- conflicted
+++ resolved
@@ -176,13 +176,8 @@
 /**
  * @returns {Promise<typeof process.env>}
  */
-<<<<<<< HEAD
 function getShellEnv() {
 	// @ts-ignore
-=======
-function getLazyEnv() {
-
->>>>>>> b49d4cf5
 	const ipc = require('electron').ipcRenderer;
 
 	return new Promise(function (resolve) {
