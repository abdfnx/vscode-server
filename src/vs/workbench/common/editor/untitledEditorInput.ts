--- conflicted
+++ resolved
@@ -18,10 +18,6 @@
 import { IDisposable, dispose } from 'vs/base/common/lifecycle';
 import Event, { Emitter } from 'vs/base/common/event';
 import { ITextFileService } from 'vs/workbench/services/textfile/common/textfiles';
-<<<<<<< HEAD
-import { IBackupFileService, BACKUP_FILE_RESOLVE_OPTIONS } from 'vs/workbench/services/backup/common/backup';
-=======
->>>>>>> e2d5b351
 
 /**
  * An editor input to be used for untitled text buffers.
@@ -161,22 +157,7 @@
 		// Otherwise Create Model and load
 		this.cachedModel = this.createModel();
 
-<<<<<<< HEAD
-				return this.textFileService.resolveTextContent(restoreResource, BACKUP_FILE_RESOLVE_OPTIONS).then(rawTextContent => rawTextContent.value.lines.join('\n'));
-			}
-
-			return '';
-		}).then(content => {
-			const model = this.createModel(content);
-			return model.load().then((resolvedModel: UntitledEditorModel) => {
-				this.cachedModel = resolvedModel;
-
-				return this.cachedModel;
-			});
-		});
-=======
 		return this.cachedModel.load();
->>>>>>> e2d5b351
 	}
 
 	private createModel(): UntitledEditorModel {
